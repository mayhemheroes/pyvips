--- conflicted
+++ resolved
@@ -1,15 +1,10 @@
 # master 
 
-<<<<<<< HEAD
 ## Version 2.0.3 (2 September 2017)
 
 * fix get() with old libvips
-=======
-## Version 2.0.3 (1 September 2017)
-
 * better collapse for docs [kleisauke]
 * add `get_fields()`
->>>>>>> fea71235
 
 ## Version 2.0.2 (26 August 2017)
 
