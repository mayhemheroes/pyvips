# all the C decls for pyvips

# we keep these together to make switching between ABI and API modes simpler

# we have to pass in the libvips version, since it can come from either
# pkg-config in compile.py (in API mode) or libvips itself in __init__.py
# (in ABI mode)

import sys


def _at_least(features, x, y):
    return features['major'] > x or (features['major'] == x and
                                     features['minor'] >= y)


def cdefs(features):
    """Return the C API declarations for libvips.

    features is a dict with the features we want. Some features were only
<<<<<<< HEAD
    added in later libvipsm, for example, and some need to be disabled in
=======
    added in later libvips, for example, and some need to be disabled in
>>>>>>> f4d9334d
    some FFI modes.

    """

    code = ''

    # apparently the safest way to do this
    is_64bits = sys.maxsize > 2 ** 32

    # GType is an int the size of a pointer ... I don't think we can just use
    # size_t, sadly
    if is_64bits:
        code += '''
            typedef uint64_t GType;
        '''
    else:
        code += '''
            typedef uint32_t GType;
        '''

    code += '''
        typedef void (*GLogFunc) (const char* log_domain,
            int log_level,
            const char* message, void* user_data);
        int g_log_set_handler (const char* log_domain,
            int log_levels,
            GLogFunc log_func, void* user_data);

        extern "Python" void _log_handler_callback (const char*, int,
            const char*, void*);

        void g_log_remove_handler (const char* log_domain, int handler_id);

        typedef struct _VipsImage VipsImage;
        typedef struct _VipsProgress VipsProgress;
        typedef struct _GValue GValue;

        void* g_malloc (size_t size);
        void g_free (void* data);
        int vips_free (void* a);

        void vips_leak_set (int leak);

        char* vips_path_filename7 (const char* path);
        char* vips_path_mode7 (const char* path);

        GType vips_type_find (const char* basename, const char* nickname);
        const char* vips_nickname_find (GType type);

        const char* g_type_name (GType gtype);
        GType g_type_from_name (const char* name);

        typedef void* (*VipsTypeMap2Fn) (GType type, void* a, void* b);
        void* vips_type_map (GType base, VipsTypeMap2Fn fn, void* a, void* b);

        const char* vips_error_buffer (void);
        void vips_error_clear (void);

        typedef struct _GValue {
            GType g_type;
            uint64_t data[2];
        } GValue;

        void g_value_init (GValue* value, GType gtype);
        void g_value_unset (GValue* value);
        GType g_type_fundamental (GType gtype);

        int vips_enum_from_nick (const char* domain,
            GType gtype, const char* str);
        const char *vips_enum_nick (GType gtype, int value);

        void g_value_set_boolean (GValue* value, int v_boolean);
        void g_value_set_int (GValue* value, int i);
        void g_value_set_uint64 (GValue* value, uint64_t ull);
        void g_value_set_double (GValue* value, double d);
        void g_value_set_enum (GValue* value, int e);
        void g_value_set_flags (GValue* value, unsigned int f);
        void g_value_set_string (GValue* value, const char* str);
        void vips_value_set_ref_string (GValue* value, const char* str);
        void g_value_set_object (GValue* value, void* object);
        void vips_value_set_array_double (GValue* value,
            const double* array, int n );
        void vips_value_set_array_int (GValue* value,
            const int* array, int n );
        void vips_value_set_array_image (GValue *value, int n);
        typedef int (*VipsCallbackFn)(void* a, void* b);
        void vips_value_set_blob (GValue* value,
            VipsCallbackFn free_fn, void* data, size_t length);

        int g_value_get_boolean (const GValue* value);
        int g_value_get_int (GValue* value);
        uint64_t g_value_get_uint64 (GValue* value);
        double g_value_get_double (GValue* value);
        int g_value_get_enum (GValue* value);
        unsigned int g_value_get_flags (GValue* value);
        const char* g_value_get_string (GValue* value);
        const char* vips_value_get_ref_string (const GValue* value,
            size_t* length);
        void* g_value_get_object (GValue* value);
        double* vips_value_get_array_double (const GValue* value, int* n);
        int* vips_value_get_array_int (const GValue* value, int* n);
        VipsImage** vips_value_get_array_image (const GValue* value, int* n);
        void* vips_value_get_blob (const GValue* value, size_t* length);

        // need to make some of these by hand
        GType vips_interpretation_get_type (void);
        GType vips_operation_flags_get_type (void);
        GType vips_band_format_get_type (void);
        GType vips_token_get_type (void);
        GType vips_saveable_get_type (void);
        GType vips_image_type_get_type (void);

        typedef struct _GData GData;

        typedef struct _GTypeClass GTypeClass;

        typedef struct _GTypeInstance {
            GTypeClass *g_class;
        } GTypeInstance;

        typedef struct _GObject {
            GTypeInstance g_type_instance;
            unsigned int ref_count;
            GData *qdata;
        } GObject;

        typedef struct _GParamSpec {
            GTypeInstance g_type_instance;

            const char* name;
            unsigned int flags;
            GType value_type;
            GType owner_type;

            // private, but cffi in API mode needs these to be able to get the
            // offset of any member
            char* _nick;
            char* _blurb;
            GData* qdata;
            unsigned int ref_count;
            unsigned int param_id;
        } GParamSpec;

        typedef struct _GEnumValue {
            int value;

            const char *value_name;
            const char *value_nick;
        } GEnumValue;

        typedef struct _GEnumClass {
          GTypeClass *g_type_class;

          int minimum;
          int maximum;
          unsigned int n_values;
          GEnumValue *values;
        } GEnumClass;

        void* g_type_class_ref (GType type);

        void g_object_ref (void* object);
        void g_object_unref (void* object);

        void g_object_set_property (GObject* object,
            const char *name, GValue* value);
        void g_object_get_property (GObject* object,
            const char* name, GValue* value);

        typedef void (*GCallback)(void);
        typedef void (*GClosureNotify)(void* data, struct _GClosure *);
        long g_signal_connect_data (GObject* object,
            const char* detailed_signal,
            GCallback c_handler,
            void* data,
            GClosureNotify destroy_data,
            int connect_flags);

        void vips_image_set_progress (VipsImage* image, gboolean progress);

        typedef struct _VipsProgress {
            VipsImage* im;

            int run;
            int eta;
            int64_t tpels;
            int64_t npels;
            int percent;
            void* start; 
        } VipsProgress;

        typedef struct _VipsObject {
    '''

    # this field changed name in libvips 8.4
    if _at_least(features, 8, 4):
        code += '''
            GObject parent_instance;
        '''
    else:
        code += '''
            GObject parent_object;
        '''

    code += '''
            bool constructed;
            bool static_object;
            void *argument_table;
            char *nickname;
            char *description;
            bool preclose;
            bool close;
            bool postclose;
            size_t local_memory;
        } VipsObject;

        typedef struct _VipsObjectClass VipsObjectClass;

        typedef struct _VipsArgument {
            GParamSpec *pspec;
        } VipsArgument;

        typedef struct _VipsArgumentInstance {
            VipsArgument parent;

            // more
        } VipsArgumentInstance;

        typedef enum _VipsArgumentFlags {
            VIPS_ARGUMENT_NONE = 0,
            VIPS_ARGUMENT_REQUIRED = 1,
            VIPS_ARGUMENT_CONSTRUCT = 2,
            VIPS_ARGUMENT_SET_ONCE = 4,
            VIPS_ARGUMENT_SET_ALWAYS = 8,
            VIPS_ARGUMENT_INPUT = 16,
            VIPS_ARGUMENT_OUTPUT = 32,
            VIPS_ARGUMENT_DEPRECATED = 64,
            VIPS_ARGUMENT_MODIFY = 128
        } VipsArgumentFlags;

        typedef struct _VipsArgumentClass {
            VipsArgument parent;

            VipsObjectClass *object_class;
            VipsArgumentFlags flags;
            int priority;
            unsigned int offset;
        } VipsArgumentClass;

        int vips_object_get_argument (VipsObject* object,
            const char *name, GParamSpec** pspec,
            VipsArgumentClass** argument_class,
            VipsArgumentInstance** argument_instance);

        void vips_object_print_all (void);

        int vips_object_set_from_string (VipsObject* object,
            const char* options);

        const char* vips_object_get_description (VipsObject* object);

        const char* g_param_spec_get_blurb (GParamSpec* pspec);

        typedef struct _VipsImage {
    '''

    # this field changed name in libvips 8.4
    if _at_least(features, 8, 4):
        code += '''
            VipsObject parent_instance;
        '''
    else:
        code += '''
            VipsObject parent_object;
        '''

    code += '''
            // more
        } VipsImage;

        const char* vips_foreign_find_load (const char* name);
        const char* vips_foreign_find_load_buffer (const void* data,
            size_t size);
        const char* vips_foreign_find_save (const char* name);
        const char* vips_foreign_find_save_buffer (const char* suffix);

        VipsImage* vips_image_new_matrix_from_array (int width, int height,
                const double* array, int size);
        VipsImage* vips_image_new_from_memory (const void* data, size_t size,
                int width, int height, int bands, int format);

        VipsImage* vips_image_copy_memory (VipsImage* image);

        GType vips_image_get_typeof (const VipsImage* image,
            const char* name);
        int vips_image_get (const VipsImage* image,
            const char* name, GValue* value_copy);
        void vips_image_set (VipsImage* image,
            const char* name, GValue* value);
        int vips_image_remove (VipsImage* image, const char* name);

        char* vips_filename_get_filename (const char* vips_filename);
        char* vips_filename_get_options (const char* vips_filename);

        VipsImage* vips_image_new_temp_file (const char* format);

        int vips_image_write (VipsImage* image, VipsImage* out);
        void* vips_image_write_to_memory (VipsImage* in, size_t* size_out);

        typedef struct _VipsInterpolate {
            VipsObject parent_object;

            // more
        } VipsInterpolate;

        VipsInterpolate* vips_interpolate_new (const char* name);

        typedef struct _VipsOperation {
            VipsObject parent_instance;

            // more
        } VipsOperation;

        VipsOperation* vips_operation_new (const char* name);

        typedef void* (*VipsArgumentMapFn) (VipsObject* object,
            GParamSpec* pspec,
            VipsArgumentClass* argument_class,
            VipsArgumentInstance* argument_instance,
            void* a, void* b);

        void* vips_argument_map (VipsObject* object,
            VipsArgumentMapFn fn, void* a, void* b);

        typedef struct _VipsRegion {
            GObject parent_object;

            // more
        } VipsRegion;

        VipsRegion* vips_region_new (VipsImage*);

        VipsOperation* vips_cache_operation_build (VipsOperation* operation);
        void vips_object_unref_outputs (VipsObject* object);

        int vips_operation_get_flags (VipsOperation* operation);

        void vips_cache_set_max (int max);
        void vips_cache_set_max_mem (size_t max_mem);
        void vips_cache_set_max_files (int max_files);
        void vips_cache_set_trace (int trace);

    '''

    if _at_least(features, 8, 5):
        code += '''
            char** vips_image_get_fields (VipsImage* image);
            int vips_image_hasalpha (VipsImage* image);

        '''

    if _at_least(features, 8, 6):
        code += '''
            GType vips_blend_mode_get_type (void);
            void vips_value_set_blob_free (GValue* value,
                void* data, size_t length);

        '''

    if _at_least(features, 8, 7):
        code += '''
            int vips_object_get_args (VipsObject* object,
                const char*** names, int** flags, int* n_args);

        '''

    if _at_least(features, 8, 8):
        code += '''
            char** vips_foreign_get_suffixes (void);

            void* vips_region_fetch (VipsRegion*, int, int, int, int,
                size_t* length);
            int vips_region_width (VipsRegion*);
            int vips_region_height (VipsRegion*);

        '''

    # we must only define these in API mode ... in ABI mode we need to call
    # these things earlier
    if features['api']:
        code += '''
            int vips_init (const char* argv0);
            int vips_version (int flag);
        '''

    # ... means inherit from C defines
    code += '#define VIPS_MAJOR_VERSION ...\n'
    code += '#define VIPS_MINOR_VERSION ...\n'
    code += '#define VIPS_MICRO_VERSION ...\n'

    # add contents of features as a comment ... handy for debugging
    for key, value in features.items():
        code += '//%s = %s\n' % (key, value)

    return code


__all__ = [
    'cdefs'
]<|MERGE_RESOLUTION|>--- conflicted
+++ resolved
@@ -18,11 +18,7 @@
     """Return the C API declarations for libvips.
 
     features is a dict with the features we want. Some features were only
-<<<<<<< HEAD
-    added in later libvipsm, for example, and some need to be disabled in
-=======
     added in later libvips, for example, and some need to be disabled in
->>>>>>> f4d9334d
     some FFI modes.
 
     """
