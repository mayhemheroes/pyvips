--- conflicted
+++ resolved
@@ -1,8 +1,4 @@
 # this is execfile()d into setup.py imported into __init__.py
-<<<<<<< HEAD
-__version__ = '2.1.5'
-=======
 __version__ = '2.1.6'
->>>>>>> f4d9334d
 
 __all__ = ['__version__']