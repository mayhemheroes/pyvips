# all the C decls for pyvips

# we keep these together to make switching between ABI and API modes simpler

# we have to pass in the libvips version, since it can come from either
# pkg-config in compile.py (in API mode) or libvips itself in __init__.py
# (in ABI mode)

import sys


def _at_least(features, x, y):
    return features['major'] > x or (features['major'] == x and
                                     features['minor'] >= y)


def cdefs(features):
    """Return the C API declarations for libvips.

    features is a dict with the features we want. Some features were only
    added in later libvips, for example, and some need to be disabled in
    some FFI modes.

    """

    code = ''

    # apparently the safest way to do this
    is_64bits = sys.maxsize > 2 ** 32

    # GType is an int the size of a pointer ... I don't think we can just use
    # size_t, sadly
    if is_64bits:
        code += '''
            typedef uint64_t GType;
        '''
    else:
        code += '''
            typedef uint32_t GType;
        '''

    code += '''
        typedef void (*GLogFunc) (const char* log_domain,
            int log_level,
            const char* message, void* user_data);
        int g_log_set_handler (const char* log_domain,
            int log_levels,
            GLogFunc log_func, void* user_data);

        extern "Python" void _log_handler_callback (const char*, int,
            const char*, void*);

        void g_log_remove_handler (const char* log_domain, int handler_id);

        typedef struct _VipsImage VipsImage;
        typedef struct _GValue GValue;

        void* g_malloc (size_t size);
        void g_free (void* data);
        int vips_free (void* a);

        void vips_leak_set (int leak);

        char* vips_path_filename7 (const char* path);
        char* vips_path_mode7 (const char* path);

        GType vips_type_find (const char* basename, const char* nickname);
        const char* vips_nickname_find (GType type);

        const char* g_type_name (GType gtype);
        GType g_type_from_name (const char* name);

        typedef void* (*VipsTypeMap2Fn) (GType type, void* a, void* b);
        void* vips_type_map (GType base, VipsTypeMap2Fn fn, void* a, void* b);

        const char* vips_error_buffer (void);
        void vips_error_clear (void);

        typedef struct _GValue {
            GType g_type;
            uint64_t data[2];
        } GValue;

        void g_value_init (GValue* value, GType gtype);
        void g_value_unset (GValue* value);
        GType g_type_fundamental (GType gtype);

        int vips_enum_from_nick (const char* domain,
            GType gtype, const char* str);
        const char *vips_enum_nick (GType gtype, int value);

        void g_value_set_boolean (GValue* value, int v_boolean);
        void g_value_set_int (GValue* value, int i);
        void g_value_set_double (GValue* value, double d);
        void g_value_set_enum (GValue* value, int e);
        void g_value_set_flags (GValue* value, unsigned int f);
        void g_value_set_string (GValue* value, const char* str);
        void vips_value_set_ref_string (GValue* value, const char* str);
        void g_value_set_object (GValue* value, void* object);
        void vips_value_set_array_double (GValue* value,
            const double* array, int n );
        void vips_value_set_array_int (GValue* value,
            const int* array, int n );
        void vips_value_set_array_image (GValue *value, int n);
        typedef int (*VipsCallbackFn)(void* a, void* b);
        void vips_value_set_blob (GValue* value,
            VipsCallbackFn free_fn, void* data, size_t length);

        int g_value_get_boolean (const GValue* value);
        int g_value_get_int (GValue* value);
        double g_value_get_double (GValue* value);
        int g_value_get_enum (GValue* value);
        unsigned int g_value_get_flags (GValue* value);
        const char* g_value_get_string (GValue* value);
        const char* vips_value_get_ref_string (const GValue* value,
            size_t* length);
        void* g_value_get_object (GValue* value);
        double* vips_value_get_array_double (const GValue* value, int* n);
        int* vips_value_get_array_int (const GValue* value, int* n);
        VipsImage** vips_value_get_array_image (const GValue* value, int* n);
        void* vips_value_get_blob (const GValue* value, size_t* length);

        // need to make some of these by hand
        GType vips_interpretation_get_type (void);
        GType vips_operation_flags_get_type (void);
        GType vips_band_format_get_type (void);
        GType vips_token_get_type (void);
        GType vips_saveable_get_type (void);
        GType vips_image_type_get_type (void);

        typedef struct _GData GData;

        typedef struct _GTypeClass GTypeClass;

        typedef struct _GTypeInstance {
            GTypeClass *g_class;
        } GTypeInstance;

        typedef struct _GObject {
            GTypeInstance g_type_instance;
            unsigned int ref_count;
            GData *qdata;
        } GObject;

        typedef struct _GParamSpec {
            GTypeInstance g_type_instance;

            const char* name;
            unsigned int flags;
            GType value_type;
            GType owner_type;

            // private, but cffi in API mode needs these to be able to get the
            // offset of any member
            char* _nick;
            char* _blurb;
            GData* qdata;
            unsigned int ref_count;
            unsigned int param_id;
        } GParamSpec;

        typedef struct _GEnumValue {
            int value;

            const char *value_name;
            const char *value_nick;
        } GEnumValue;

        typedef struct _GEnumClass {
          GTypeClass *g_type_class;

          int minimum;
          int maximum;
          unsigned int n_values;
          GEnumValue *values;
        } GEnumClass;

        void* g_type_class_ref (GType type);

        void g_object_ref (void* object);
        void g_object_unref (void* object);

        void g_object_set_property (GObject* object,
            const char *name, GValue* value);
        void g_object_get_property (GObject* object,
            const char* name, GValue* value);

        typedef struct _VipsObject {
    '''

    # this field changed name in libvips 8.4
    if _at_least(features, 8, 4):
        code += '''
            GObject parent_instance;
        '''
    else:
        code += '''
            GObject parent_object;
        '''

    code += '''
            bool constructed;
            bool static_object;
            void *argument_table;
            char *nickname;
            char *description;
            bool preclose;
            bool close;
            bool postclose;
            size_t local_memory;
        } VipsObject;

        typedef struct _VipsObjectClass VipsObjectClass;

        typedef struct _VipsArgument {
            GParamSpec *pspec;
        } VipsArgument;

        typedef struct _VipsArgumentInstance {
            VipsArgument parent;

            // more
        } VipsArgumentInstance;

        typedef enum _VipsArgumentFlags {
            VIPS_ARGUMENT_NONE = 0,
            VIPS_ARGUMENT_REQUIRED = 1,
            VIPS_ARGUMENT_CONSTRUCT = 2,
            VIPS_ARGUMENT_SET_ONCE = 4,
            VIPS_ARGUMENT_SET_ALWAYS = 8,
            VIPS_ARGUMENT_INPUT = 16,
            VIPS_ARGUMENT_OUTPUT = 32,
            VIPS_ARGUMENT_DEPRECATED = 64,
            VIPS_ARGUMENT_MODIFY = 128
        } VipsArgumentFlags;

        typedef struct _VipsArgumentClass {
            VipsArgument parent;

            VipsObjectClass *object_class;
            VipsArgumentFlags flags;
            int priority;
            unsigned int offset;
        } VipsArgumentClass;

        int vips_object_get_argument (VipsObject* object,
            const char *name, GParamSpec** pspec,
            VipsArgumentClass** argument_class,
            VipsArgumentInstance** argument_instance);

        void vips_object_print_all (void);

        int vips_object_set_from_string (VipsObject* object,
            const char* options);

        const char* vips_object_get_description (VipsObject* object);

        const char* g_param_spec_get_blurb (GParamSpec* pspec);

        typedef struct _VipsImage {
    '''

    # this field changed name in libvips 8.4
    if _at_least(features, 8, 4):
        code += '''
            VipsObject parent_instance;
        '''
    else:
        code += '''
            VipsObject parent_object;
        '''

    code += '''
            // more
        } VipsImage;

        const char* vips_foreign_find_load (const char* name);
        const char* vips_foreign_find_load_buffer (const void* data,
            size_t size);
        const char* vips_foreign_find_save (const char* name);
        const char* vips_foreign_find_save_buffer (const char* suffix);

        VipsImage* vips_image_new_matrix_from_array (int width, int height,
                const double* array, int size);
        VipsImage* vips_image_new_from_memory (const void* data, size_t size,
                int width, int height, int bands, int format);

        VipsImage* vips_image_copy_memory (VipsImage* image);

        GType vips_image_get_typeof (const VipsImage* image,
            const char* name);
        int vips_image_get (const VipsImage* image,
            const char* name, GValue* value_copy);
        void vips_image_set (VipsImage* image,
            const char* name, GValue* value);
        int vips_image_remove (VipsImage* image, const char* name);

        char* vips_filename_get_filename (const char* vips_filename);
        char* vips_filename_get_options (const char* vips_filename);

        VipsImage* vips_image_new_temp_file (const char* format);

        int vips_image_write (VipsImage* image, VipsImage* out);
        void* vips_image_write_to_memory (VipsImage* in, size_t* size_out);

        typedef struct _VipsInterpolate {
            VipsObject parent_object;

            // more
        } VipsInterpolate;

        VipsInterpolate* vips_interpolate_new (const char* name);

        typedef struct _VipsOperation {
            VipsObject parent_instance;

            // more
        } VipsOperation;

        VipsOperation* vips_operation_new (const char* name);

        typedef void* (*VipsArgumentMapFn) (VipsObject* object,
            GParamSpec* pspec,
            VipsArgumentClass* argument_class,
            VipsArgumentInstance* argument_instance,
            void* a, void* b);

        void* vips_argument_map (VipsObject* object,
            VipsArgumentMapFn fn, void* a, void* b);

        typedef struct _VipsRegion {
            GObject parent_object;

            // more
        } VipsRegion;

        VipsRegion* vips_region_new (VipsImage*);

        VipsOperation* vips_cache_operation_build (VipsOperation* operation);
        void vips_object_unref_outputs (VipsObject* object);

        int vips_operation_get_flags (VipsOperation* operation);

        void vips_cache_set_max (int max);
        void vips_cache_set_max_mem (size_t max_mem);
        void vips_cache_set_max_files (int max_files);
        void vips_cache_set_trace (int trace);

    '''

    if _at_least(features, 8, 5):
        code += '''
            char** vips_image_get_fields (VipsImage* image);
            int vips_image_hasalpha (VipsImage* image);

        '''

    if _at_least(features, 8, 6):
        code += '''
            GType vips_blend_mode_get_type (void);
            void vips_value_set_blob_free (GValue* value,
                void* data, size_t length);

        '''

<<<<<<< HEAD
    if _at_least(features, 8, 7):
        code += '''
            int vips_object_get_args (VipsObject* object,
                const char*** names, int** flags, int* n_args);

        '''

    if _at_least(features, 8, 8):
        code += '''
            void* vips_region_fetch (VipsRegion*, int, int, int, int,
                size_t* length);
            int vips_region_width (VipsRegion*);
            int vips_region_height (VipsRegion*);
=======
    if _at_least(features, 8, 8):
        code += '''
            char** vips_foreign_get_suffixes (void);
>>>>>>> 5d4b7cd4

        '''

    # we must only define these in API mode ... in ABI mode we need to call
    # these things earlier
    if features['api']:
        code += '''
            int vips_init (const char* argv0);
            int vips_version (int flag);
        '''

    # ... means inherit from C defines
    code += '#define VIPS_MAJOR_VERSION ...\n'
    code += '#define VIPS_MINOR_VERSION ...\n'
    code += '#define VIPS_MICRO_VERSION ...\n'

    # add contents of features as a comment ... handy for debugging
    for key, value in features.items():
        code += '//%s = %s\n' % (key, value)

    return code


__all__ = [
    'cdefs'
]<|MERGE_RESOLUTION|>--- conflicted
+++ resolved
@@ -363,7 +363,6 @@
 
         '''
 
-<<<<<<< HEAD
     if _at_least(features, 8, 7):
         code += '''
             int vips_object_get_args (VipsObject* object,
@@ -373,15 +372,12 @@
 
     if _at_least(features, 8, 8):
         code += '''
+            char** vips_foreign_get_suffixes (void);
+
             void* vips_region_fetch (VipsRegion*, int, int, int, int,
                 size_t* length);
             int vips_region_width (VipsRegion*);
             int vips_region_height (VipsRegion*);
-=======
-    if _at_least(features, 8, 8):
-        code += '''
-            char** vips_foreign_get_suffixes (void);
->>>>>>> 5d4b7cd4
 
         '''
 
