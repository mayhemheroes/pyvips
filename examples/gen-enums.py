#!/usr/bin/python3

import sys
import xml.etree.ElementTree as ET

from pyvips import ffi, values_for_enum, vips_lib, \
    type_map, type_name, type_from_name

# This file generates enums.py -- the set of classes giving the permissible
# values for the pyvips enums. Run with something like:
<<<<<<< HEAD
#
#   ./gen-enums.py > enums.py
=======
# 
#   ./gen-enums.py ~/GIT/libvips/libvips/Vips-8.0.gir > enums.py
>>>>>>> bcaa50e9
#   mv enums.py ../pyvips

# The GIR file
root = ET.parse(sys.argv[1]).getroot()
namespace = {
    "goi": "http://www.gtk.org/introspection/core/1.0"
}

# find all the enumerations and make a dict for them
xml_enums = {}
for node in root.findall("goi:namespace/goi:enumeration", namespace):
    xml_enums[node.get('name')] = node

def remove_prefix(enum_str):
    prefix = 'Vips'

    if enum_str.startswith(prefix):
        return enum_str[len(prefix):]

    return enum_str


def generate_enums():
    # otherwise we're missing some enums
    vips_lib.vips_token_get_type()
    vips_lib.vips_saveable_get_type()
    vips_lib.vips_image_type_get_type()

    all_enums = []

    def add_enum(gtype, a, b):
        nickname = type_name(gtype)
        all_enums.append(nickname)

        type_map(gtype, add_enum)

        return ffi.NULL

    type_map(type_from_name('GEnum'), add_enum)

    for name in all_enums:
        gtype = type_from_name(name)
        python_name = remove_prefix(name)
        if python_name not in xml_enums:
            continue

        node = xml_enums[python_name]
        enum_doc = node.find("goi:doc", namespace)

        print(f'class {python_name}(object):')
        print(f'    """{python_name}.')
        if enum_doc != None:
            print(f'    ')
            print(f'    {enum_doc.text}')
        print(f'    ')
        print(f'    Attributes:')
        for value in values_for_enum(gtype):
            python_name = value.replace('-', '_')
            member = node.find(f"goi:member[@name='{python_name}']", namespace)
            member_doc = member.find("goi:doc", namespace)
            if member_doc != None:
                print(f'        {python_name.upper()} (str): {member_doc.text}')
                print(f'        ')
        print(f'    """')
        print(f'    ')

        for value in values_for_enum(gtype):
            python_name = value.replace('-', '_').upper()
            print('    {0} = \'{1}\''.format(python_name, value))

        print('')
        print('')


if __name__ == "__main__":
    generate_enums()<|MERGE_RESOLUTION|>--- conflicted
+++ resolved
@@ -8,13 +8,8 @@
 
 # This file generates enums.py -- the set of classes giving the permissible
 # values for the pyvips enums. Run with something like:
-<<<<<<< HEAD
 #
-#   ./gen-enums.py > enums.py
-=======
-# 
 #   ./gen-enums.py ~/GIT/libvips/libvips/Vips-8.0.gir > enums.py
->>>>>>> bcaa50e9
 #   mv enums.py ../pyvips
 
 # The GIR file
@@ -27,6 +22,7 @@
 xml_enums = {}
 for node in root.findall("goi:namespace/goi:enumeration", namespace):
     xml_enums[node.get('name')] = node
+
 
 def remove_prefix(enum_str):
     prefix = 'Vips'
@@ -64,30 +60,31 @@
         node = xml_enums[python_name]
         enum_doc = node.find("goi:doc", namespace)
 
+        print(f'')
+        print(f'')
         print(f'class {python_name}(object):')
         print(f'    """{python_name}.')
-        if enum_doc != None:
-            print(f'    ')
+        if enum_doc is not None:
+            print(f'')
             print(f'    {enum_doc.text}')
-        print(f'    ')
+        print(f'')
         print(f'    Attributes:')
         for value in values_for_enum(gtype):
             python_name = value.replace('-', '_')
             member = node.find(f"goi:member[@name='{python_name}']", namespace)
             member_doc = member.find("goi:doc", namespace)
-            if member_doc != None:
-                print(f'        {python_name.upper()} (str): {member_doc.text}')
-                print(f'        ')
+            if member_doc is not None:
+                text = member_doc.text
+                print(f'        {python_name.upper()} (str): {text}')
+                print(f'')
         print(f'    """')
-        print(f'    ')
+        print(f'')
 
         for value in values_for_enum(gtype):
             python_name = value.replace('-', '_').upper()
-            print('    {0} = \'{1}\''.format(python_name, value))
-
-        print('')
-        print('')
+            print(f'    {python_name} = \'{value}\'')
 
 
 if __name__ == "__main__":
+    print(f'# libvips enums -- this file is generated automatically')
     generate_enums()