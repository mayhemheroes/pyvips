# master 

## Version 2.1.9 (13 Sep 2019)

* revise README [jcupitt]
* add watermark example [jcupitt]
* fix syntax highlighting in README [favorable-mutation]
<<<<<<< HEAD
* add signal handling [jcupitt]
* add perf tests [kleisauke]
* speed up Operation.call [kleisauke]
=======
* fix logging [h4l]
>>>>>>> c1d52ca2

## Version 2.1.8 (1 Jul 2019)

* fix regression with py27 [jcupitt]

## Version 2.1.7 (1 Jul 2019)

* prevent exponential growth of reference tables in some cases [NextGuido]

## Version 2.1.6 (7 Jan 2019)

* switch to new-style callbacks [kleisauke]
* add get_suffixes() [jcupitt]
* add Region [jcupitt]
* better handling of NULL strings from ffi [jcupitt]
* add support for dealing with uint64 types [kleisauke]

## Version 2.1.5 (18 Dec 2018)

* better behaviour for new_from_memory fixes some segvs [wppd]
* added addalpha/hasalpha [jcupitt]

## Version 2.1.4 (3 Oct 2018)

* update links for repo move [jcupitt]
* update autodocs for libvips 8.7 [jcupitt]

## Version 2.1.3 (3 March 2018)

* record header version number in binary module and check compatibility with
  the library during startup [jcupitt]
* add optional output params to docs [kleisauke]
* update docs [jcupitt]
* add some libvips 8.7 tests [jcupitt]
* move to pytest [kleisauke]
* better handling of many-byte values in py3 new_from_memory [MatthiasKohl]
* better handling of utf-8 i18n text [felixbuenemann]
* add enum introspection [kleisauke]
* move the libvips test suite back to libvips, just test pyvips here [jcupitt]
* fix five small memleaks [kleisauke]

## Version 2.1.2 (1 March 2018)

* only use get_fields on libvips 8.5+ [rebkwok]
* only use parent_instance on libvips 8.4+ [rebkwok]
* relative import for decl 

## Version 2.1.1 (25 February 2018)

* switch to sdist
* better ABI mode fallback behaviour

## Version 2.1.0 (17 November 2017)

* support cffi API mode as well: much faster startup, about 20% faster on the 
  test suite [jcupitt]
* on install, it tries to build a binary interface, and if that fails, falls 
  back to ABI mode [jcupitt]
* better error for bad kwarg [geniass]

## Version 2.0.6 (22 February 2017)

* add version numbers to library names on linux

## Version 2.0.5 (8 September 2017)

* minor polish
* more tests
* add `composite` convenience method
* move tests outside module [greut]
* switch to tox [greut]
* allow info message logging

## Version 2.0.4 (3 September 2017)

* clear error log after failed get_typeof in get() workaround
* more tests pass with older libvips
* fix typo in logging handler

## Version 2.0.3 (2 September 2017)

* fix get() with old libvips
* better collapse for docs [kleisauke]
* add `get_fields()`

## Version 2.0.2 (26 August 2017)

* support `pyvips.__version__`
* add `version()` to get libvips version number
* add `cache_set_max()`, `cache_set_max_mem()`, `cache_set_max_files()`, 
  `cache_set_trace()`
* all glib log levels sent to py logger
* docs are collapsed for less scrolling [kleisauke]

## Version 2.0.1 (23 August 2017)

* doc revisions
* fix test suite on Windows
* redirect libvips warnings to logging
* fix debug logging

## Version 2.0.0 (19 August 2017)

* rewrite on top of 'cffi' <|MERGE_RESOLUTION|>--- conflicted
+++ resolved
@@ -5,13 +5,10 @@
 * revise README [jcupitt]
 * add watermark example [jcupitt]
 * fix syntax highlighting in README [favorable-mutation]
-<<<<<<< HEAD
 * add signal handling [jcupitt]
 * add perf tests [kleisauke]
 * speed up Operation.call [kleisauke]
-=======
 * fix logging [h4l]
->>>>>>> c1d52ca2
 
 ## Version 2.1.8 (1 Jul 2019)
 
