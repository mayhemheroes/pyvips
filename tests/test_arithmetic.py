# vim: set fileencoding=utf-8 :
import math
import unittest

import pyvips
from .helpers import PyvipsTester, unsigned_formats, \
    float_formats, noncomplex_formats, all_formats, run_fn


class TestArithmetic(PyvipsTester):
    def run_arith(self, fn, fmt=all_formats):
        [self.run_image2(fn.__name__ + ' image', x.cast(y), x.cast(z), fn)
         for x in self.all_images for y in fmt for z in fmt]

    def run_arith_const(self, fn, fmt=all_formats):
        [self.run_const(fn.__name__ + ' scalar', fn, x.cast(y), 2)
         for x in self.all_images for y in fmt]
        [self.run_const(fn.__name__ + ' vector', fn, self.colour.cast(y),
                        [1, 2, 3])
         for y in fmt]

    # run a function on an image,
    # 50,50 and 10,10 should have different values on the test image
    def run_imageunary(self, message, im, fn):
        self.run_cmp(message, im, 50, 50, lambda x: run_fn(fn, x))
        self.run_cmp(message, im, 10, 10, lambda x: run_fn(fn, x))

    def run_unary(self, images, fn, fmt=all_formats):
        [self.run_imageunary(fn.__name__ + ' image', x.cast(y), fn)
         for x in images for y in fmt]

    def setUp(self):
        im = pyvips.Image.mask_ideal(100, 100, 0.5,
                                     reject=True, optical=True)
        self.colour = im * [1, 2, 3] + [2, 3, 4]
        self.mono = self.colour.extract_band(1)
        self.all_images = [self.mono, self.colour]

    # test all operator overloads we define

    def test_add(self):
        def add(x, y):
            return x + y

        self.run_arith_const(add)
        self.run_arith(add)

    def test_sub(self):
        def sub(x, y):
            return x - y

        self.run_arith_const(sub)
        self.run_arith(sub)

    def test_mul(self):
        def mul(x, y):
            return x * y

        self.run_arith_const(mul)
        self.run_arith(mul)

    def test_div(self):
        def div(x, y):
            return x / y

        # (const / image) needs (image ** -1), which won't work for complex
        self.run_arith_const(div, fmt=noncomplex_formats)
        self.run_arith(div)

    def test_floordiv(self):
        def my_floordiv(x, y):
            return x // y

        # (const // image) needs (image ** -1), which won't work for complex
        self.run_arith_const(my_floordiv, fmt=noncomplex_formats)
        self.run_arith(my_floordiv, fmt=noncomplex_formats)

    def test_pow(self):
        def my_pow(x, y):
            return x ** y

        # (image ** x) won't work for complex images ... just test non-complex
        self.run_arith_const(my_pow, fmt=noncomplex_formats)
        self.run_arith(my_pow, fmt=noncomplex_formats)

    def test_and(self):
        def my_and(x, y):
            # python doesn't allow bools on float
            if isinstance(x, float):
                x = int(x)
            if isinstance(y, float):
                y = int(y)
            return x & y

        self.run_arith_const(my_and, fmt=noncomplex_formats)
        self.run_arith(my_and, fmt=noncomplex_formats)

    def test_or(self):
        def my_or(x, y):
            # python doesn't allow bools on float
            if isinstance(x, float):
                x = int(x)
            if isinstance(y, float):
                y = int(y)
            return x | y

        self.run_arith_const(my_or, fmt=noncomplex_formats)
        self.run_arith(my_or, fmt=noncomplex_formats)

    def test_xor(self):
        def my_xor(x, y):
            # python doesn't allow bools on float
            if isinstance(x, float):
                x = int(x)
            if isinstance(y, float):
                y = int(y)
            return x ^ y

        self.run_arith_const(my_xor, fmt=noncomplex_formats)
        self.run_arith(my_xor, fmt=noncomplex_formats)

    def test_more(self):
        def more(x, y):
            if isinstance(x, pyvips.Image) or isinstance(y, pyvips.Image):
                return x > y
            else:
                if x > y:
                    return 255
                else:
                    return 0

        self.run_arith_const(more)
        self.run_arith(more)

    def test_moreeq(self):
        def moreeq(x, y):
            if isinstance(x, pyvips.Image) or isinstance(y, pyvips.Image):
                return x >= y
            else:
                if x >= y:
                    return 255
                else:
                    return 0

        self.run_arith_const(moreeq)
        self.run_arith(moreeq)

    def test_less(self):
        def less(x, y):
            if isinstance(x, pyvips.Image) or isinstance(y, pyvips.Image):
                return x < y
            else:
                if x < y:
                    return 255
                else:
                    return 0

        self.run_arith_const(less)
        self.run_arith(less)

    def test_lesseq(self):
        def lesseq(x, y):
            if isinstance(x, pyvips.Image) or isinstance(y, pyvips.Image):
                return x <= y
            else:
                if x <= y:
                    return 255
                else:
                    return 0

        self.run_arith_const(lesseq)
        self.run_arith(lesseq)

    def test_equal(self):
        def equal(x, y):
            if isinstance(x, pyvips.Image) or isinstance(y, pyvips.Image):
                return x == y
            else:
                if x == y:
                    return 255
                else:
                    return 0

        self.run_arith_const(equal)
        self.run_arith(equal)

    def test_noteq(self):
        def noteq(x, y):
            if isinstance(x, pyvips.Image) or isinstance(y, pyvips.Image):
                return x != y
            else:
                if x != y:
                    return 255
                else:
                    return 0

        self.run_arith_const(noteq)
        self.run_arith(noteq)

    def test_abs(self):
        def my_abs(x):
            return abs(x)

        im = -self.colour
        self.run_unary([im], my_abs)

    def test_lshift(self):
        def my_lshift(x):
            # python doesn't allow float << int
            if isinstance(x, float):
                x = int(x)
            return x << 2

        # we don't support constant << image, treat as a unary
        self.run_unary(self.all_images, my_lshift, fmt=noncomplex_formats)

    def test_rshift(self):
        def my_rshift(x):
            # python doesn't allow float >> int
            if isinstance(x, float):
                x = int(x)
            return x >> 2

        # we don't support constant >> image, treat as a unary
        self.run_unary(self.all_images, my_rshift, fmt=noncomplex_formats)

    def test_mod(self):
        def my_mod(x):
            return x % 2

        # we don't support constant % image, treat as a unary
        self.run_unary(self.all_images, my_mod, fmt=noncomplex_formats)

    def test_pos(self):
        def my_pos(x):
            return +x

        self.run_unary(self.all_images, my_pos)

    def test_neg(self):
        def my_neg(x):
            return -x

        self.run_unary(self.all_images, my_neg)

    def test_invert(self):
        def my_invert(x):
            if isinstance(x, float):
                x = int(x)
            return ~x & 0xff

        # ~image is trimmed to image max so it's hard to test for all formats
        # just test uchar
        self.run_unary(self.all_images, my_invert,
                       fmt=[pyvips.BandFormat.UCHAR])

    # test the rest of VipsArithmetic

    def test_avg(self):
        im = pyvips.Image.black(50, 100)
        test = im.insert(im + 100, 50, 0, expand=True)

        for fmt in all_formats:
            self.assertAlmostEqual(test.cast(fmt).avg(), 50)

    def test_deviate(self):
        im = pyvips.Image.black(50, 100)
        test = im.insert(im + 100, 50, 0, expand=True)

        for fmt in noncomplex_formats:
            self.assertAlmostEqual(test.cast(fmt).deviate(), 50, places=2)

    def test_polar(self):
        im = pyvips.Image.black(100, 100) + 100
        im = im.complexform(im)

        im = im.polar()

        self.assertAlmostEqual(im.real().avg(), 100 * 2 ** 0.5)
        self.assertAlmostEqual(im.imag().avg(), 45)

    def test_rect(self):
        im = pyvips.Image.black(100, 100)
        im = (im + 100 * 2 ** 0.5).complexform(im + 45)

        im = im.rect()

        self.assertAlmostEqual(im.real().avg(), 100)
        self.assertAlmostEqual(im.imag().avg(), 100)

    def test_conjugate(self):
        im = pyvips.Image.black(100, 100) + 100
        im = im.complexform(im)

        im = im.conj()

        self.assertAlmostEqual(im.real().avg(), 100)
        self.assertAlmostEqual(im.imag().avg(), -100)

    def test_histfind(self):
        im = pyvips.Image.black(50, 100)
        test = im.insert(im + 10, 50, 0, expand=True)

        for fmt in all_formats:
            hist = test.cast(fmt).hist_find()
            self.assertAlmostEqualObjects(hist(0, 0), [5000])
            self.assertAlmostEqualObjects(hist(10, 0), [5000])
            self.assertAlmostEqualObjects(hist(5, 0), [0])

        test = test * [1, 2, 3]

        for fmt in all_formats:
            hist = test.cast(fmt).hist_find(band=0)
            self.assertAlmostEqualObjects(hist(0, 0), [5000])
            self.assertAlmostEqualObjects(hist(10, 0), [5000])
            self.assertAlmostEqualObjects(hist(5, 0), [0])

            hist = test.cast(fmt).hist_find(band=1)
            self.assertAlmostEqualObjects(hist(0, 0), [5000])
            self.assertAlmostEqualObjects(hist(20, 0), [5000])
            self.assertAlmostEqualObjects(hist(5, 0), [0])

    def test_histfind_indexed(self):
        im = pyvips.Image.black(50, 100)
        test = im.insert(im + 10, 50, 0, expand=True)
        index = test // 10

        for x in noncomplex_formats:
            for y in [pyvips.BandFormat.UCHAR, pyvips.BandFormat.USHORT]:
                a = test.cast(x)
                b = index.cast(y)
                hist = a.hist_find_indexed(b)

                self.assertAlmostEqualObjects(hist(0, 0), [0])
                self.assertAlmostEqualObjects(hist(1, 0), [50000])

    def test_histfind_ndim(self):
        im = pyvips.Image.black(100, 100) + [1, 2, 3]

        for fmt in noncomplex_formats:
            hist = im.cast(fmt).hist_find_ndim()

            self.assertAlmostEqualObjects(hist(0, 0)[0], 10000)
            self.assertAlmostEqualObjects(hist(5, 5)[5], 0)

            hist = im.cast(fmt).hist_find_ndim(bins=1)

            self.assertAlmostEqualObjects(hist(0, 0)[0], 10000)
            self.assertEqual(hist.width, 1)
            self.assertEqual(hist.height, 1)
            self.assertEqual(hist.bands, 1)

    def test_hough_circle(self):
        test = pyvips.Image.black(100, 100).draw_circle(100, 50, 50, 40)

        for fmt in all_formats:
            im = test.cast(fmt)
            hough = im.hough_circle(min_radius=35, max_radius=45)

            v, x, y = hough.maxpos()
            vec = hough(x, y)
            r = vec.index(v) + 35

            self.assertAlmostEqual(x, 50)
            self.assertAlmostEqual(y, 50)
            self.assertAlmostEqual(r, 40)

    def test_hough_line(self):
        test = pyvips.Image.black(100, 100).draw_line(100, 10, 90, 90, 10)

        for fmt in all_formats:
            im = test.cast(fmt)
            hough = im.hough_line()

            v, x, y = hough.maxpos()

            angle = 360.0 * x // hough.width
            distance = test.height * y // hough.height

            self.assertAlmostEqual(angle, 45)
            self.assertAlmostEqual(distance, 70)

    def test_sin(self):
        def my_sin(x):
            if isinstance(x, pyvips.Image):
                return x.sin()
            else:
                return math.sin(math.radians(x))

        self.run_unary(self.all_images, my_sin, fmt=noncomplex_formats)

    def test_cos(self):
        def my_cos(x):
            if isinstance(x, pyvips.Image):
                return x.cos()
            else:
                return math.cos(math.radians(x))

        self.run_unary(self.all_images, my_cos, fmt=noncomplex_formats)

    def test_tan(self):
        def my_tan(x):
            if isinstance(x, pyvips.Image):
                return x.tan()
            else:
                return math.tan(math.radians(x))

        self.run_unary(self.all_images, my_tan, fmt=noncomplex_formats)

    def test_asin(self):
        def my_asin(x):
            if isinstance(x, pyvips.Image):
                return x.asin()
            else:
                return math.degrees(math.asin(x))

        im = (pyvips.Image.black(100, 100) + [1, 2, 3]) / 3.0
        self.run_unary([im], my_asin, fmt=noncomplex_formats)

    def test_acos(self):
        def my_acos(x):
            if isinstance(x, pyvips.Image):
                return x.acos()
            else:
                return math.degrees(math.acos(x))

        im = (pyvips.Image.black(100, 100) + [1, 2, 3]) / 3.0
        self.run_unary([im], my_acos, fmt=noncomplex_formats)

    def test_atan(self):
        def my_atan(x):
            if isinstance(x, pyvips.Image):
                return x.atan()
            else:
                return math.degrees(math.atan(x))

        im = (pyvips.Image.black(100, 100) + [1, 2, 3]) / 3.0
        self.run_unary([im], my_atan, fmt=noncomplex_formats)

    def test_log(self):
        def my_log(x):
            if isinstance(x, pyvips.Image):
                return x.log()
            else:
                return math.log(x)

        self.run_unary(self.all_images, my_log, fmt=noncomplex_formats)

    def test_log10(self):
        def my_log10(x):
            if isinstance(x, pyvips.Image):
                return x.log10()
            else:
                return math.log10(x)

        self.run_unary(self.all_images, my_log10, fmt=noncomplex_formats)

    def test_exp(self):
        def my_exp(x):
            if isinstance(x, pyvips.Image):
                return x.exp()
            else:
                return math.exp(x)

        self.run_unary(self.all_images, my_exp, fmt=noncomplex_formats)

    def test_exp10(self):
        def my_exp10(x):
            if isinstance(x, pyvips.Image):
                return x.exp10()
            else:
                return math.pow(10, x)

        self.run_unary(self.all_images, my_exp10, fmt=noncomplex_formats)

    def test_floor(self):
        def my_floor(x):
            if isinstance(x, pyvips.Image):
                return x.floor()
            else:
                return math.floor(x)

        self.run_unary(self.all_images, my_floor)

    def test_ceil(self):
        def my_ceil(x):
            if isinstance(x, pyvips.Image):
                return x.ceil()
            else:
                return math.ceil(x)

        self.run_unary(self.all_images, my_ceil)

    def test_rint(self):
        def my_rint(x):
            if isinstance(x, pyvips.Image):
                return x.rint()
            else:
                return round(x)

        self.run_unary(self.all_images, my_rint)

    def test_sign(self):
        def my_sign(x):
            if isinstance(x, pyvips.Image):
                return x.sign()
            else:
                if x > 0:
                    return 1
                elif x < 0:
                    return -1
                else:
                    return 0

        self.run_unary(self.all_images, my_sign)

    def test_max(self):
        test = pyvips.Image.black(100, 100).draw_rect(100, 40, 50, 1, 1)

        for fmt in all_formats:
            v = test.cast(fmt).max()

            self.assertAlmostEqual(v, 100)
            v, x, y = test.cast(fmt).maxpos()
            self.assertAlmostEqual(v, 100)
            self.assertAlmostEqual(x, 40)
            self.assertAlmostEqual(y, 50)

    def test_min(self):
        test = (pyvips.Image.black(100, 100) + 100).draw_rect(0, 40, 50, 1, 1)

        for fmt in all_formats:
            v = test.cast(fmt).min()

            self.assertAlmostEqual(v, 0)
            v, x, y = test.cast(fmt).minpos()
            self.assertAlmostEqual(v, 0)
            self.assertAlmostEqual(x, 40)
            self.assertAlmostEqual(y, 50)

    def test_measure(self):
        im = pyvips.Image.black(50, 50)
        test = im.insert(im + 10, 50, 0, expand=True)

        for x in noncomplex_formats:
            a = test.cast(x)
            matrix = a.measure(2, 1)
            [p1] = matrix(0, 0)
            [p2] = matrix(0, 1)

            self.assertAlmostEqual(p1, 0)
            self.assertAlmostEqual(p2, 10)

    def test_find_trim(self):
        if pyvips.type_find("VipsOperation", "find_trim") != 0:
            im = pyvips.Image.black(50, 60) + 100
            test = im.embed(10, 20, 200, 300, extend="white")

            for x in unsigned_formats + float_formats:
                a = test.cast(x)
                left, top, width, height = a.find_trim()

                self.assertEqual(left, 10)
                self.assertEqual(top, 20)
                self.assertEqual(width, 50)
                self.assertEqual(height, 60)

            test_rgb = test.bandjoin([test, test])
<<<<<<< HEAD
            left, top, width, height = test_rgb.find_trim(background=[255,
                                                                      255,
=======
            left, top, width, height = test_rgb.find_trim(background=[255, 255,
>>>>>>> 1b1f2948
                                                                      255])
            self.assertEqual(left, 10)
            self.assertEqual(top, 20)
            self.assertEqual(width, 50)
            self.assertEqual(height, 60)

    def test_profile(self):
        test = pyvips.Image.black(100, 100).draw_rect(100, 40, 50, 1, 1)

        for fmt in noncomplex_formats:
            columns, rows = test.cast(fmt).profile()

            v, x, y = columns.minpos()
            self.assertAlmostEqual(v, 50)
            self.assertAlmostEqual(x, 40)
            self.assertAlmostEqual(y, 0)

            v, x, y = rows.minpos()
            self.assertAlmostEqual(v, 40)
            self.assertAlmostEqual(x, 0)
            self.assertAlmostEqual(y, 50)

    def test_project(self):
        im = pyvips.Image.black(50, 50)
        test = im.insert(im + 10, 50, 0, expand=True)

        for fmt in noncomplex_formats:
            columns, rows = test.cast(fmt).project()

            self.assertAlmostEqualObjects(columns(10, 0), [0])
            self.assertAlmostEqualObjects(columns(70, 0), [50 * 10])

            self.assertAlmostEqualObjects(rows(0, 10), [50 * 10])

    def test_stats(self):
        im = pyvips.Image.black(50, 50)
        test = im.insert(im + 10, 50, 0, expand=True)

        for x in noncomplex_formats:
            a = test.cast(x)
            matrix = a.stats()

            self.assertAlmostEqualObjects(matrix(0, 0), [a.min()])
            self.assertAlmostEqualObjects(matrix(1, 0), [a.max()])
            self.assertAlmostEqualObjects(matrix(2, 0), [50 * 50 * 10])
            self.assertAlmostEqualObjects(matrix(3, 0), [50 * 50 * 100])
            self.assertAlmostEqualObjects(matrix(4, 0), [a.avg()])
            self.assertAlmostEqualObjects(matrix(5, 0), [a.deviate()])

            self.assertAlmostEqualObjects(matrix(0, 1), [a.min()])
            self.assertAlmostEqualObjects(matrix(1, 1), [a.max()])
            self.assertAlmostEqualObjects(matrix(2, 1), [50 * 50 * 10])
            self.assertAlmostEqualObjects(matrix(3, 1), [50 * 50 * 100])
            self.assertAlmostEqualObjects(matrix(4, 1), [a.avg()])
            self.assertAlmostEqualObjects(matrix(5, 1), [a.deviate()])

    def test_sum(self):
        for fmt in all_formats:
            im = pyvips.Image.black(50, 50)
            im2 = [(im + x).cast(fmt) for x in range(0, 100, 10)]
            im3 = pyvips.Image.sum(im2)
            self.assertAlmostEqual(im3.max(), sum(range(0, 100, 10)))


if __name__ == '__main__':
    unittest.main()<|MERGE_RESOLUTION|>--- conflicted
+++ resolved
@@ -566,12 +566,7 @@
                 self.assertEqual(height, 60)
 
             test_rgb = test.bandjoin([test, test])
-<<<<<<< HEAD
-            left, top, width, height = test_rgb.find_trim(background=[255,
-                                                                      255,
-=======
             left, top, width, height = test_rgb.find_trim(background=[255, 255,
->>>>>>> 1b1f2948
                                                                       255])
             self.assertEqual(left, 10)
             self.assertEqual(top, 20)
